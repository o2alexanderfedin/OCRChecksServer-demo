--- conflicted
+++ resolved
@@ -2,8 +2,18 @@
 
 All notable changes to this project will be documented in this file.
 
-<<<<<<< HEAD
-## [1.27.0] - 2025-06-12
+## [1.28.0] - 2025-06-10
+
+### Improved
+- Enhanced API key validation with better error location information
+- Added more comprehensive validation for API key format and common placeholders
+- Removed explicit placeholder key check for better security
+
+### Fixed
+- Improved error messages with detailed location information for easier debugging
+- Made API key validation more consistent across all modules
+
+## [1.27.0] - 2025-06-07
 
 ### Changed
 - Merged version 1.26.1 fixes into main branch
@@ -12,6 +22,17 @@
 - Fixed MIME type detection and base64 encoding for Mistral API integration
 - Improved type definitions and TypeScript compatibility
 
+### Added
+- Enhanced validation checks for API keys across all components
+- Detailed error messages with component location for easier debugging
+- Integration with Cloudflare environment variables
+- Improved reliability of environment variable detection
+
+### Fixed
+- Better error handling for invalid or missing API keys
+- More robust initialization process for Mistral client
+- Enhanced stability in cloud environments
+
 ## [1.26.1] - 2025-06-10
 
 ### Fixed
@@ -20,31 +41,6 @@
 - Enhanced error messages with specific guidance when API key is missing or invalid
 - Added special handling for authentication-related errors
 - Fixed type definitions in IoE interface for better TypeScript compatibility
-=======
-## [1.28.0] - 2025-06-10
-
-### Improved
-- Enhanced API key validation with better error location information
-- Added more comprehensive validation for API key format and common placeholders
-- Removed explicit placeholder key check for better security
-
-### Fixed
-- Improved error messages with detailed location information for easier debugging
-- Made API key validation more consistent across all modules
-
-## [1.27.0] - 2025-06-07
-
-### Added
-- Enhanced validation checks for API keys across all components
-- Detailed error messages with component location for easier debugging
-- Integration with Cloudflare environment variables
-- Improved reliability of environment variable detection
-
-### Fixed
-- Better error handling for invalid or missing API keys
-- More robust initialization process for Mistral client
-- Enhanced stability in cloud environments
->>>>>>> 70d49343
 
 ## [1.26.0] - 2025-06-05
 
