# CLAUDE.md - General guidelines for the development process

## Development Workflow Guidelines

1. **Always Work Within Git Flow Feature Scope**
   - All changes should be made within a dedicated feature branch created using `git flow feature start`
   - Complete features should be finished using `git flow feature finish` to merge back to develop
   - Never work directly on main or develop branches
   - Follow the [Gitflow Branch Management](./.claude/rules/gitflow-branch-management.md) rules to maintain proper branch structure
   - IMPORTANT: Never delete release branches, as they represent historical snapshots
   - When tests fail, ALWAYS create a feature branch before fixing issues - follow the [Gitflow Testing Workflow](./.claude/rules/gitflow-testing-workflow.md) to avoid premature fixes

2. **Use Test-Driven Development (TDD)**
   - Write tests before implementing functionality
   - Follow the Red-Green-Refactor cycle:
     - Red: Write a failing test
     - Green: Implement minimal code to make it pass
     - Refactor: Clean up the code while maintaining passing tests
   - Run ALL tests after each change to ensure no regressions are introduced
   - Use `npm test` to verify the entire test suite passes

3. **Apply SOLID and KISS Principles**
   - **Single Responsibility Principle**: Each class/module should have only one reason to change
   - **Open/Closed Principle**: Open for extension, closed for modification
   - **Liskov Substitution Principle**: Subtypes must be substitutable for their base types
   - **Interface Segregation**: Prefer multiple specific interfaces over one general-purpose interface
   - **Dependency Inversion**: Depend on abstractions, not concretions
   - **Keep It Simple**: Choose the simplest solution that meets the requirements

4. **Commit and Push Frequently**
   - Commit after each successful test implementation
   - Use descriptive commit messages explaining what and why, not how
   - Push regularly to share progress and create remote backups

5. **Work in Small, Incremental Steps**
   - Break down large tasks into smaller, manageable pieces
   - Work iteratively with "baby steps" rather than large-scale changes
   - Complete and test one small change before moving to the next

6. **Don't Break What Works**
   - Maintain backward compatibility whenever possible
   - When modifying existing code, verify that all previous functionality still works
   - Add new tests for bug fixes to prevent regressions
   - Be cautious when refactoring, ensuring tests pass before and after changes

7. **Minimize Changes to Unrelated Code**
   - Keep changes focused on the feature/fix at hand
   - Avoid making unrelated "improvements" in the same commit
   - If you notice unrelated issues, create separate tasks or tickets for them
   - When in doubt, follow the Single Responsibility Principle for commits

8. **Continuously Improve Tools and Documentation**
   - When you discover that a tool, recommendation, or documented process doesn't work as expected, and you find a solution, you MUST update the corresponding tools and documentation
   - Don't leave broken processes or misleading documentation in place
   - Update both the code (scripts, tools) and the documentation to reflect the correct approach
   - See [Continuous Improvement](./.claude/rules/continuous-improvement.md) for a detailed process

9. **Document Problem-Solution Patterns**
   - When you solve a challenging problem that required multiple attempts, document the solution
   - Create a new rule file in the `.claude/rules/` directory with a descriptive name
   - Include the problem context, solution approach, and prevention strategies
   - Reference the rule file from CLAUDE.md with a brief description of the problem
   - This creates an easily searchable knowledge base for future similar issues
   - Example: [Gitflow Branch Management](./.claude/rules/gitflow-branch-management.md) documents the correct branch management practices, including why release branches must be preserved
   - Example: [Integration Problem Solving](./.claude/rules/integration-problem-solving.md) provides a framework for addressing cross-platform integration challenges
   - Example: [Software Problem Solving](./.claude/rules/software-problem-solving.md) offers a comprehensive approach to tackling diverse technical challenges
<<<<<<< HEAD
   - Example: [Submodule Management](./.claude/rules/submodule-management.md) provides guidance on proper Git submodule operations and using the helper script
   - Example: [Technical Debt Tracking](./.claude/rules/technical-debt-tracking.md) establishes a system for documenting and managing technical debt
=======
   - Example: [Submodule Management](./.claude/rules/submodule-management.md) establishes best practices for working with Git submodules
   - Example: [Continuous Improvement](./.claude/rules/continuous-improvement.md) guides the evolution of tools and documentation based on experience
   - Example: [Technical Debt Tracking](./.claude/rules/technical-debt-tracking.md) provides a framework for systematically managing technical debt
>>>>>>> 2e507b36

10. **Perform Post-Mortem Analysis**
   - After each feature completion, conduct a post-mortem analysis using the [post-mortem template](./.claude/templates/post-mortem.md)
   - Document all issues encountered, root causes, and solutions applied
   - Extract reusable lessons and create or update rule files
   - Store post-mortems in the `.claude/post-mortems/` directory with a descriptive filename
   - Link relevant post-mortems in related documentation
   - Example: [Type Safety for API Responses](./.claude/rules/type-safety-api-responses.md) documents how to prevent "unknown errors" by properly typing API responses

## Testing Guidelines

1. **Maintain GitFlow Process When Fixing Test Failures**
   - NEVER fix failing tests while on develop or main branches
   - Create a feature branch IMMEDIATELY when tests fail: `git flow feature start fix-issue-name`
   - See [Gitflow Testing Workflow](./.claude/rules/gitflow-testing-workflow.md) for the detailed process
   - Run `./scripts/pre-test-check.sh` before running tests to verify you're on the correct branch

2. **Don't Test Standard Library Functions**
   - Avoid writing tests for functionality that's already provided by the runtime or standard libraries
   - Examples: base64 encoding/decoding (btoa/atob), standard array methods, built-in type conversions
   - Focus testing efforts on custom business logic and application-specific code

2. **Evaluate Custom Implementations**
   - Before testing utility functions, determine if they're custom implementations or wrappers around standard functionality
   - If a function is simply wrapping a standard library function, focus tests on the added value, not the underlying implementation

3. **Test Strategy Prioritization**
   - Focus on testing business logic and domain-specific code first
   - Prioritize testing error handling paths and edge cases in custom code
   - Test integration points between components rather than standard libraries

4. **Match Testing Framework Styles**
   - See [Testing Framework Compatibility](./.claude/rules/test-framework-compatibility.md) for detailed guidelines
   - We encountered Jest vs. Jasmine compatibility issues when creating new tests
   - Study existing tests to understand framework conventions before writing new tests

## Runtime Environment Commands

- Run all tests: `npm test`
- Run unit tests: `npm run test:unit`
- Run integration tests: `npm run test:integration`
- Deploy with secrets: `npm run deploy:with-secrets`

## Deployment Guidelines

1. **Manage API Keys Securely**
   - Always use the deployment script that handles secrets: `npm run deploy:with-secrets`
   - Never commit actual API keys to the repository (except in .dev.vars for development)
   - Follow the [Cloudflare Mistral API Key Setup](./.claude/rules/Cloudflare_Mistral_API_Key_Setup.md) guide for configuring API keys
   - Use environment-specific configurations in wrangler.toml for different environments<|MERGE_RESOLUTION|>--- conflicted
+++ resolved
@@ -64,14 +64,9 @@
    - Example: [Gitflow Branch Management](./.claude/rules/gitflow-branch-management.md) documents the correct branch management practices, including why release branches must be preserved
    - Example: [Integration Problem Solving](./.claude/rules/integration-problem-solving.md) provides a framework for addressing cross-platform integration challenges
    - Example: [Software Problem Solving](./.claude/rules/software-problem-solving.md) offers a comprehensive approach to tackling diverse technical challenges
-<<<<<<< HEAD
-   - Example: [Submodule Management](./.claude/rules/submodule-management.md) provides guidance on proper Git submodule operations and using the helper script
-   - Example: [Technical Debt Tracking](./.claude/rules/technical-debt-tracking.md) establishes a system for documenting and managing technical debt
-=======
    - Example: [Submodule Management](./.claude/rules/submodule-management.md) establishes best practices for working with Git submodules
    - Example: [Continuous Improvement](./.claude/rules/continuous-improvement.md) guides the evolution of tools and documentation based on experience
    - Example: [Technical Debt Tracking](./.claude/rules/technical-debt-tracking.md) provides a framework for systematically managing technical debt
->>>>>>> 2e507b36
 
 10. **Perform Post-Mortem Analysis**
    - After each feature completion, conduct a post-mortem analysis using the [post-mortem template](./.claude/templates/post-mortem.md)
