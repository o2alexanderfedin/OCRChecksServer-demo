--- conflicted
+++ resolved
@@ -1,10 +1,6 @@
 {
   "name": "ocr-checks-worker",
-<<<<<<< HEAD
-  "version": "1.16.0",
-=======
-  "version": "1.17.0",
->>>>>>> 98fa07cd
+  "version": "1.17.0"
   "description": "A Cloudflare Worker that uses Mistral AI to perform OCR on paper checks",
   "type": "module",
   "main": "src/index.ts",
