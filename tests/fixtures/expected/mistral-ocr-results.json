--- conflicted
+++ resolved
@@ -9,11 +9,7 @@
         "height": 600,
         "dpi": 300
       },
-<<<<<<< HEAD
-      "processingTime": 3,
-=======
       "processingTime": 2,
->>>>>>> 6450501e
       "boundingBox": {
         "x": 0,
         "y": 0,
